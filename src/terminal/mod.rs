--- conflicted
+++ resolved
@@ -48,11 +48,7 @@
     /// The current playback state of the Terminal.
     state: State,
     /// The channel for receiving the processed frames from the media processing thread.
-<<<<<<< HEAD
     rx_buffer: Receiver<Option<StringInfo>>,
-=======
-    rx_buffer: Receiver<Option::<String>>,
->>>>>>> 5c88adea
     /// The channel for sending control events to the media processing thread.
     tx_control: Sender<Control>,
 }
@@ -62,15 +58,11 @@
     /// # Arguments
     ///
     /// * `title` - The title for the terminal window.
-<<<<<<< HEAD
     pub fn new(
         title: String,
         rx_buffer: Receiver<Option<StringInfo>>,
         tx_control: Sender<Control>,
     ) -> Self {
-=======
-    pub fn new(title: String, rx_buffer: Receiver<Option<String>>, tx_control: Sender<Control>) -> Self {
->>>>>>> 5c88adea
         Self {
             fg_color: Color::White,
             bg_color: Color::Black,
@@ -191,11 +183,7 @@
             Event::Resize(width, height) => {
                 self.send_control(Control::Resize(width, height))?;
                 // Drain buffer
-<<<<<<< HEAD
                 while let Ok(_) = self.rx_buffer.recv_timeout(Duration::from_millis(1)) {}
-=======
-                while let Ok(_) = self.rx_buffer.recv_timeout(Duration::from_millis(1)){};
->>>>>>> 5c88adea
             }
             Event::Key(KeyEvent {
                 code: KeyCode::Char(digit),
@@ -257,11 +245,7 @@
             }
 
             // Wait for next frame to draw
-<<<<<<< HEAD
             if let Ok(Some(s)) = self.rx_buffer.recv_timeout(Duration::from_millis(5)) {
-=======
-            if let Ok(Some(s)) = self.rx_buffer.recv_timeout(Duration::from_millis(5)){
->>>>>>> 5c88adea
                 self.draw(&s)?;
             };
         }
