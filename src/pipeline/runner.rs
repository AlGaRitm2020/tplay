//! The `runner` module contains the Runner struct and related functionality to
//! control and run ASCII animations.
//!
//! The `Runner` struct is responsible for handling the image pipeline,
//! processing frames, managing playback state, and controlling the frame rate.
//! It also handles commands for pausing/continuing, resizing, and changing
//! character maps during playback.
use super::{frames::FrameIterator, image_pipeline::ImagePipeline};
use crate::{common::errors::MyError, pipeline::char_maps::*, StringInfo};
use crossbeam_channel::{select, Receiver, Sender};
use image::DynamicImage;
use std::{thread, time::Duration};

/// Represents the playback state of the Runner.
#[derive(Debug, PartialEq, Eq, Clone, Copy)]
enum State {
    /// The Runner is currently reading and processing new  frames.
    Running,
    /// The Runner does not process new frames, but can update the terminal by
    /// processing the last frame again if charset or dimension change.
    Paused,
    /// The Runner was stopped by a command and will cease processing frames,
    /// and eventually exit.
    Stopped,
}

/// The `Runner` struct handles the image pipeline, processing frames, managing
/// playback state, and controlling the frame rate. It also handles commands for
/// pausing/continuing, resizing, and changing character maps during playback.
pub struct Runner {
    /// The image pipeline responsible for processing images.
    pipeline: ImagePipeline,
    /// The FrameIterator that handles iterating through frames.
    media: FrameIterator,
    /// The target frames per second (frame rate) for the Runner.
    fps: f64,
    /// The current playback state of the Runner.
    state: State,
    /// A channel for receiving processed frames as strings.
    tx_frames: Sender<Option<StringInfo>>,
    /// A channel for sending control commands to the Runner.
    rx_controls: Receiver<Control>,
    /// The width modifier (use 2 for emojis).
    w_mod: u32,
    /// A collection of character maps available for the image pipeline.
    char_maps: Vec<Vec<char>>,
    /// The last frame that was processed by the Runner.
    last_frame: Option<DynamicImage>,
}

/// Enum representing the different control commands that can be sent to the Runner.
#[derive(Debug, PartialEq)]
pub enum Control {
    /// Command to toggle between pause and continue playback.
    PauseContinue,
    /// Command to stop the playback and exit the Runner.
    Exit,
    /// Command to set the character map used by the image pipeline.
    /// The argument represents the index of the desired character map.
    SetCharMap(u32),
    /// Command to resize the target resolution of the image pipeline.
    /// The arguments represent the new target width and height, respectively.
    Resize(u16, u16),
    /// (UNUSED) Command to set grayscale mode. We always extract
    /// rgb+grayscale from image, the terminal is responsible for the correct
    /// render mode.
    SetGrayscale(bool),
}
impl Runner {
    /// Initializes a new Runner instance.
    ///
    /// # Arguments
    ///
    /// * `pipeline` - The image pipeline responsible for processing images.
    /// * `media` - The FrameIterator that handles iterating through frames.
    /// * `fps` - The target frames per second (frame rate) for the Runner.
    /// * `string_buffer` - A shared buffer for sending processed frames as strings.
    /// * `condvar` - A condition variable to notify that a new frame is ready.
    /// * `commands_buffer` - A shared buffer for sending control commands to the Runner.
    /// * `w_mod` - The width modifier (use 2 for emojis).
    /// * `char_maps` - A collection of character maps available for the image pipeline.
    /// * `last_frame` - The last frame that was processed by the Runner.
    pub fn init(
        pipeline: ImagePipeline,
        media: FrameIterator,
<<<<<<< HEAD
        fps: f64,
        tx_frames: SyncSender<Option<StringInfo>>,
=======
        fps: u64,
        tx_frames: Sender<Option<StringInfo>>,
>>>>>>> 700415e6
        rx_controls: Receiver<Control>,

        w_mod: u32,
    ) -> Self {
        let char_maps: Vec<Vec<char>> = vec![
            pipeline.char_map.clone(),
            CHARS1.to_string().chars().collect(),
            CHARS2.to_string().chars().collect(),
            CHARS3.to_string().chars().collect(),
            SOLID.to_string().chars().collect(),
            DOTTED.to_string().chars().collect(),
            GRADIENT.to_string().chars().collect(),
            BLACKWHITE.to_string().chars().collect(),
            BW_DOTTED.to_string().chars().collect(),
            BRAILLE.to_string().chars().collect(),
        ];

        Self {
            pipeline,
            media,
            fps,
            state: State::Running,
            tx_frames,
            rx_controls,
            w_mod,
            char_maps,
            last_frame: None,
        }
    }

    /// Determines if it's time to send the next frame based on the current time and the target
    /// frame rate. Updates the time_count accordingly and sleeps for a short duration if it's not
    /// time to send the next frame.
    ///
    /// # Arguments
    ///
    /// * `time_count` - A mutable reference to the time counter used for frame rate control.
    ///
    /// # Returns
    ///
    /// A boolean indicating whether it's time to send the next frame.
    fn time_to_send_next_frame(&self, time_count: &mut std::time::Instant) -> bool {
        if std::time::Instant::now()
            .duration_since(*time_count)
            .as_micros()
            < (1_000_000_000_u128 / ((self.fps * 1000.0) as u128)) as u128
        {
            return false;
        }
        *time_count += Duration::from_micros(
            ((1_000_000_000_u128 / ((self.fps * 1000.0) as u128)) as u128)
                .try_into()
                .unwrap_or(0),
        );
        true
    }

    /// Processes the given frame using the image pipeline and converts the processed image to an
    /// ASCII string representation.
    ///
    /// # Arguments
    ///
    /// * `frame` - A reference to the DynamicImage to be processed.
    ///
    /// # Returns
    ///
    /// A String containing the ASCII representation of the processed image.
    fn process_frame(&mut self, frame: &DynamicImage) -> Result<StringInfo, MyError> {
        let procimage = self.pipeline.resize(frame)?;
        let grayimage = procimage.clone().into_luma8();
        let rgb_info = procimage.into_rgb8().to_vec();
        Ok((self.pipeline.to_ascii(&grayimage), rgb_info))
    }

    /// The main function responsible for running the animation. It processes control commands,
    /// updates the state of the Runner, processes frames, and sends the resulting ASCII strings
    /// to the string buffer.
    pub fn run(&mut self) -> Result<(), MyError> {
        let mut time_count = std::time::Instant::now();

        while self.state != State::Stopped {
            let frame_needs_refresh = self.process_control_commands();

            if self.should_process_frame(&mut time_count) {
                let frame = self.get_current_frame();

                // Check if terminal is ready for the next frame
                select! {
                    send(self.tx_frames, None) -> _ => {
                        let string_info = self.process_current_frame(frame.as_ref(), frame_needs_refresh);
                        let _ = self.tx_frames.try_send(string_info); // Best effort send. If the buffer is full the frame will be dropped
                    },
                    default(Duration::from_millis(5)) => {
                        // Terminal may be struggling to keep up. Give it some slack!
                    }
                }
            } else {
                // Be a nice thread
                thread::yield_now();
            }
        }
        Ok(())
    }

    /// Processes control commands from the commands buffer and updates the Runner state and
    /// other properties accordingly. Returns a boolean indicating if the frame needs to be
    /// refreshed.
    ///
    /// # Returns
    ///
    /// A boolean indicating if the frame needs to be refreshed.
    fn process_control_commands(&mut self) -> bool {
        // Get the next control event
        let mut needs_refresh = false;

        // If we have control events, process them
        while let Ok(control) = self.rx_controls.recv_timeout(Duration::from_millis(1)) {
            needs_refresh = true;
            match control {
                Control::PauseContinue => self.toggle_pause(),
                Control::Exit => self.state = State::Stopped,
                Control::Resize(width, height) => {
                    self.resize_pipeline(width, height);
                }
                Control::SetCharMap(char_map) => {
                    self.set_char_map(char_map);
                }
                Control::SetGrayscale(_) => { /* ignore */ }
            }
        }
        needs_refresh
    }

    /// Toggles the playback state of the Runner between `Running` and `Paused`.
    fn toggle_pause(&mut self) {
        match self.state {
            State::Running => self.state = State::Paused,
            State::Paused => self.state = State::Running,
            _ => {}
        }
    }

    /// Resizes the image pipeline's target resolution based on the provided width and height.
    ///
    /// # Arguments
    ///
    /// * `width` - The new target width.
    /// * `height` - The new target height.
    fn resize_pipeline(&mut self, width: u16, height: u16) {
        let _ = self
            .pipeline
            .set_target_resolution((width / self.w_mod as u16).into(), height.into());
    }

    /// Sets the character map for the image pipeline based on the provided index.
    ///
    /// # Arguments
    ///
    /// * `char_map` - The index of the character map to use.
    fn set_char_map(&mut self, char_map: u32) {
        self.pipeline.char_map =
            self.char_maps[(char_map % self.char_maps.len() as u32) as usize].clone();
    }

    /// Determines if a frame should be processed based on the current time and the Runner's state.
    ///
    /// # Arguments
    ///
    /// * `time_count` - A mutable reference to the time counter used for frame rate control.
    ///
    /// # Returns
    ///
    /// A boolean indicating whether a frame should be processed.
    fn should_process_frame(&self, time_count: &mut std::time::Instant) -> bool {
        self.time_to_send_next_frame(time_count)
            && (self.state == State::Running || self.state == State::Paused)
    }

    /// Retrieves the current frame based on the Runner's state.
    ///
    /// # Returns
    ///
    /// An Option containing a DynamicImage if the Runner's state is `Running`, or None otherwise.
    fn get_current_frame(&mut self) -> Option<DynamicImage> {
        match self.state {
            State::Running => self.media.next(),
            State::Paused | State::Stopped => self.last_frame.clone(),
        }
    }

    /// Processes the current frame, if available, and returns the resulting ASCII string. If the
    /// frame is not available or doesn't need to be processed, it returns None.
    ///
    /// # Arguments
    ///
    /// * `frame` - An Option containing a reference to the current DynamicImage, or None.
    /// * `refresh` - A boolean indicating if the frame needs to be refreshed.
    ///
    /// # Returns
    ///
    /// An Optional StringInfo tuple containing the ASCII representation of the processed frame and RGB info.
    fn process_current_frame(
        &mut self,
        frame: Option<&DynamicImage>,
        refresh: bool,
    ) -> Option<StringInfo> {
        match frame {
            Some(frame) => {
                self.last_frame = Some(frame.clone());
                if let Ok(string_info) = self.process_frame(frame) {
                    return Some(string_info);
                }
                None
            }
            None => {
                if self.last_frame.is_some() && refresh {
                    if let Ok(string_info) = self.process_frame(
                        &self
                            .last_frame
                            .clone()
                            .expect("Last frame should be available"),
                    ) {
                        return Some(string_info);
                    }
                }
                None
            }
        }
    }
}<|MERGE_RESOLUTION|>--- conflicted
+++ resolved
@@ -83,13 +83,8 @@
     pub fn init(
         pipeline: ImagePipeline,
         media: FrameIterator,
-<<<<<<< HEAD
-        fps: f64,
-        tx_frames: SyncSender<Option<StringInfo>>,
-=======
         fps: u64,
         tx_frames: Sender<Option<StringInfo>>,
->>>>>>> 700415e6
         rx_controls: Receiver<Control>,
 
         w_mod: u32,
